#!/usr/bin/env python3
# -*- coding: utf-8 -*-
import numpy as np
import torch
import torch.nn as nn
import torch.nn.functional as F
import scipy.sparse as sp 
from scipy.sparse import csr_matrix, vstack , diags

# 计算 BPR（Bayesian Personalized Ranking）损失
def cal_bpr_loss(pred):
    # pred: [bs, 1+neg_num]，bs 表示批量大小，neg_num 表示负样本数量
    if pred.shape[1] > 2:
        # 提取负样本的预测分数
        negs = pred[:, 1:]
        # 提取正样本的预测分数，并扩展维度以与负样本匹配
        pos = pred[:, 0].unsqueeze(1).expand_as(negs)
    else:
        # 当负样本数量为 1 时的处理
        negs = pred[:, 1].unsqueeze(1)
        pos = pred[:, 0].unsqueeze(1)

    # 计算 BPR 损失，使用 sigmoid 函数和对数函数
    loss = - torch.log(torch.sigmoid(pos - 0.2*negs))  # [bs]
    # 计算平均损失
    loss = torch.mean(loss)

    return loss

# 对图进行拉普拉斯变换
def laplace_transform(graph):
    # 计算图的每行元素之和的平方根的倒数，构建对角矩阵
    rowsum_sqrt = sp.diags(1/(np.sqrt(graph.sum(axis=1).A.ravel()) + 1e-8))
    # 计算图的每列元素之和的平方根的倒数，构建对角矩阵
    colsum_sqrt = sp.diags(1/(np.sqrt(graph.sum(axis=0).A.ravel()) + 1e-8))
    # 进行拉普拉斯变换
    graph = rowsum_sqrt @ graph @ colsum_sqrt

    return graph

# 将稀疏矩阵转换为 PyTorch 稀疏张量
def to_tensor(graph):
    # 将图转换为 COO 格式的稀疏矩阵
    graph = graph.tocoo()
    # 提取图的非零元素值
    values = graph.data
    # 提取非零元素的行索引和列索引
    indices = np.vstack((graph.row, graph.col))
    # 创建 PyTorch 稀疏浮点张量
    graph = torch.sparse.FloatTensor(torch.LongTensor(indices), torch.FloatTensor(values), torch.Size(graph.shape))

    return graph

# 对图的边进行随机丢弃
def np_edge_dropout(values, dropout_ratio):
    # 以 dropout_ratio 的概率生成 0 或 1 的掩码
    mask = np.random.choice([0, 1], size=(len(values),), p=[dropout_ratio, 1-dropout_ratio])
    # 根据掩码丢弃边
    values = mask * values
    return values

# 定义 MultiCBR 模型类
class MultiCBR(nn.Module):
    def __init__(self, conf, raw_graph):
        # 调用父类的构造函数
        super().__init__()
        # 保存配置信息
        self.conf = conf
        # 获取设备信息，如 CPU 或 GPU
        device = self.conf["device"]
        self.device = device

        # 嵌入向量的维度
        self.embedding_size = conf["embedding_size"]
        # L2 正则化系数
        self.embed_L2_norm = conf["l2_reg"]
        # 用户数量
        self.num_users = conf["num_users"]
        # 捆绑包数量
        self.num_bundles = conf["num_bundles"]
        # 物品数量
        self.num_items = conf["num_items"]
        # 传播层数
        self.num_layers = self.conf["num_layers"]
        # 对比损失的温度参数
        self.c_temp = self.conf["c_temp"]

        # 融合权重配置
        self.fusion_weights = conf['fusion_weights']

        # 初始化嵌入向量
        self.init_emb()
        # 初始化融合权重
        self.init_fusion_weights()

        # 确保原始图是列表类型
        assert isinstance(raw_graph, list)
        # 提取用户 - 捆绑包图、用户 - 物品图和捆绑包 - 物品图
        # self.ub_graph, self.ui_graph, self.bi_graph = raw_graph
        # 提取用户 - 捆绑包图、用户 - 物品图、捆绑包 - 物品图和物品 - 物品图
        self.ub_graph, self.ui_graph, self.bi_graph, self.ii_graph = raw_graph

        # 生成用于测试的无丢弃的传播图
        self.UB_propagation_graph_ori = self.get_propagation_graph(self.ub_graph)

        self.UI_propagation_graph_ori = self.get_propagation_graph_with_ii(self.ui_graph, self.ii_graph)
        # self.UI_propagation_graph_ori = self.get_propagation_graph(self.ui_graph)
        self.UI_aggregation_graph_ori = self.get_aggregation_graph(self.ui_graph)

        # self.BI_propagation_graph_ori = self.get_propagation_graph(self.bi_graph)
        self.BI_propagation_graph_ori = self.get_propagation_graph_with_ii(self.bi_graph, self.ii_graph)
        self.BI_aggregation_graph_ori = self.get_aggregation_graph(self.bi_graph)

        # 生成用于训练的带有配置丢弃率的传播图
        # 如果增强类型是 OP 或 MD，这些图将与上面的相同
        self.UB_propagation_graph = self.get_propagation_graph(self.ub_graph, self.conf["UB_ratio"])

        self.UI_propagation_graph = self.get_propagation_graph_with_ii(self.ui_graph, self.ii_graph, self.conf["UI_ratio"])
        self.UI_aggregation_graph = self.get_aggregation_graph(self.ui_graph, self.conf["UI_ratio"])

        self.BI_propagation_graph = self.get_propagation_graph_with_ii(self.bi_graph, self.ii_graph, self.conf["BI_ratio"])
        self.BI_aggregation_graph = self.get_aggregation_graph(self.bi_graph, self.conf["BI_ratio"])

        self.UB_aggregation_graph = self.get_aggregation_graph(self.ub_graph, self.conf["UB_ratio"])
        self.BU_aggregation_graph = torch.transpose(self.UB_aggregation_graph, 0, 1) ## 需要转置
        
        # self.H_iub = self.hyper_graph()
        # self.compare()
        # 如果增强类型是 MD，初始化模态丢弃层
        if self.conf['aug_type'] == 'MD':
            self.init_md_dropouts()
        # 如果增强类型是 Noise，初始化噪声参数
        elif self.conf['aug_type'] == "Noise":
            self.init_noise_eps()
<<<<<<< HEAD
            
=======
>>>>>>> e4cecbc0
    # 初始化模态丢弃层
    def init_md_dropouts(self):
        # 初始化用户 - 捆绑包图的丢弃层
        self.UB_dropout = nn.Dropout(self.conf["UB_ratio"], True)
        # 初始化用户 - 物品图的丢弃层
        self.UI_dropout = nn.Dropout(self.conf["UI_ratio"], True)
        # 初始化捆绑包 - 物品图的丢弃层
        self.BI_dropout = nn.Dropout(self.conf["BI_ratio"], True)
        # 存储丢弃层的字典
        self.mess_dropout_dict = {
            "UB": self.UB_dropout,
            "UI": self.UI_dropout,
            "BI": self.BI_dropout
        }

    # 初始化噪声参数
    def init_noise_eps(self):
        # 用户 - 捆绑包图的噪声参数
        self.UB_eps = self.conf["UB_ratio"]
        # 用户 - 物品图的噪声参数
        self.UI_eps = self.conf["UI_ratio"]
        # 捆绑包 - 物品图的噪声参数
        self.BI_eps = self.conf["BI_ratio"]
        # 存储噪声参数的字典
        self.eps_dict = {
            "UB": self.UB_eps,
            "UI": self.UI_eps,
            "BI": self.BI_eps
        }

    # 初始化嵌入向量
    def init_emb(self):
        # 初始化用户嵌入向量
        self.users_feature = nn.Parameter(torch.FloatTensor(self.num_users, self.embedding_size))
        # 使用 Xavier 正态分布初始化用户嵌入向量
        nn.init.xavier_normal_(self.users_feature)
        # 初始化捆绑包嵌入向量
        self.bundles_feature = nn.Parameter(torch.FloatTensor(self.num_bundles, self.embedding_size))
        # 使用 Xavier 正态分布初始化捆绑包嵌入向量
        nn.init.xavier_normal_(self.bundles_feature)
        # 初始化物品嵌入向量
        self.items_feature = nn.Parameter(torch.FloatTensor(self.num_items, self.embedding_size))
        # 使用 Xavier 正态分布初始化物品嵌入向量
        nn.init.xavier_normal_(self.items_feature)

    # 初始化融合权重
    def init_fusion_weights(self):
        # 确保模态融合权重的数量与图的数量一致
        assert (len(self.fusion_weights['modal_weight']) == 3), \
            "The number of modal fusion weights does not correspond to the number of graphs"

        # 确保层融合权重的数量与层数一致
        assert (len(self.fusion_weights['UB_layer']) == self.num_layers + 1) and\
               (len(self.fusion_weights['UI_layer']) == self.num_layers + 1) and \
               (len(self.fusion_weights['BI_layer']) == self.num_layers + 1),\
            "The number of layer fusion weights does not correspond to number of layers"

        # 将模态融合权重转换为 PyTorch 张量
        modal_coefs = torch.FloatTensor(self.fusion_weights['modal_weight'])
        # 将用户 - 捆绑包图层融合权重转换为 PyTorch 张量
        UB_layer_coefs = torch.FloatTensor(self.fusion_weights['UB_layer'])
        # 将用户 - 物品图层融合权重转换为 PyTorch 张量
        UI_layer_coefs = torch.FloatTensor(self.fusion_weights['UI_layer'])
        # 将捆绑包 - 物品图层融合权重转换为 PyTorch 张量
        BI_layer_coefs = torch.FloatTensor(self.fusion_weights['BI_layer'])

        # 扩展模态融合权重的维度并移动到指定设备
        self.modal_coefs = modal_coefs.unsqueeze(-1).unsqueeze(-1).to(self.device)

        # 扩展用户 - 捆绑包图层融合权重的维度并移动到指定设备
        self.UB_layer_coefs = UB_layer_coefs.unsqueeze(0).unsqueeze(-1).to(self.device)
        # 扩展用户 - 物品图层融合权重的维度并移动到指定设备
        self.UI_layer_coefs = UI_layer_coefs.unsqueeze(0).unsqueeze(-1).to(self.device)
        # 扩展捆绑包 - 物品图层融合权重的维度并移动到指定设备
        self.BI_layer_coefs = BI_layer_coefs.unsqueeze(0).unsqueeze(-1).to(self.device)

    def get_propagation_graph_with_ii(self, bipartite_graph, ii_graph, modification_ratio=0):
        # 获取设备信息
        device = self.device
        # 构建传播图，将二分图与其转置组合
        propagation_graph = sp.bmat([[sp.csr_matrix((bipartite_graph.shape[0], bipartite_graph.shape[0])), bipartite_graph], [bipartite_graph.T, sp.csr_matrix((bipartite_graph.shape[1], bipartite_graph.shape[1]))]])

        # 填充 II 图的交互信息
        num_nodes = propagation_graph.shape[0]
        num_items = bipartite_graph.shape[1]
        propagation_graph[-num_items:, -num_items:] = ii_graph

        # 如果修改比率不为 0
        if modification_ratio != 0:
            # 如果增强类型是 ED（边丢弃）
            if self.conf["aug_type"] == "ED":
                # 将传播图转换为 COO 格式
                graph = propagation_graph.tocoo()
                # 对边进行随机丢弃
                values = np_edge_dropout(graph.data, modification_ratio)
                # 重新构建传播图
                propagation_graph = sp.coo_matrix((values, (graph.row, graph.col)), shape=graph.shape).tocsr()

        # 对传播图进行拉普拉斯变换并转换为张量，然后移动到指定设备
        return to_tensor(laplace_transform(propagation_graph)).to(device)


    # 获取传播图
    def get_propagation_graph(self, bipartite_graph, modification_ratio=0):
        # 获取设备信息
        device = self.device
        # 构建传播图，将二分图与其转置组合
        propagation_graph = sp.bmat([[sp.csr_matrix((bipartite_graph.shape[0], bipartite_graph.shape[0])), bipartite_graph], [bipartite_graph.T, sp.csr_matrix((bipartite_graph.shape[1], bipartite_graph.shape[1]))]])

        # 如果修改比率不为 0
        if modification_ratio != 0:
            # 如果增强类型是 ED（边丢弃）
            if self.conf["aug_type"] == "ED":
                # 将传播图转换为 COO 格式
                graph = propagation_graph.tocoo()
                # 对边进行随机丢弃
                values = np_edge_dropout(graph.data, modification_ratio)
                # 重新构建传播图
                propagation_graph = sp.coo_matrix((values, (graph.row, graph.col)), shape=graph.shape).tocsr()

        # 对传播图进行拉普拉斯变换并转换为张量，然后移动到指定设备
        return to_tensor(laplace_transform(propagation_graph)).to(device)

    # 获取聚合图
    def get_aggregation_graph(self, bipartite_graph, modification_ratio=0):
        # 获取设备信息
        device = self.device

        # 如果修改比率不为 0
        if modification_ratio != 0:
            # 如果增强类型是 ED（边丢弃）
            if self.conf["aug_type"] == "ED":
                # 将二分图转换为 COO 格式
                graph = bipartite_graph.tocoo()
                # 对边进行随机丢弃
                values = np_edge_dropout(graph.data, modification_ratio)
                # 重新构建二分图
                bipartite_graph = sp.coo_matrix((values, (graph.row, graph.col)), shape=graph.shape).tocsr()

        # 计算每个节点的度，并加上一个小的常数防止除零错误
        bundle_size = bipartite_graph.sum(axis=1) + 1e-8
        # 对二分图进行归一化处理
        bipartite_graph = sp.diags(1/bundle_size.A.ravel()) @ bipartite_graph
        # 将处理后的二分图转换为张量并移动到指定设备
        return to_tensor(bipartite_graph).to(device)

    # 进行图的传播操作 ？二级嵌入
    def propagate(self, graph, A_feature, B_feature, graph_type, layer_coef, test):
        # 将 A 特征和 B 特征拼接在一起
        features = torch.cat((A_feature, B_feature), 0)
        # 存储每一层的特征
        all_features = [features]

        # 进行多层传播
        for i in range(self.num_layers):
            # 通过图卷积更新特征
            features = torch.spmm(graph, features) ## 稀疏矩阵和密集矩阵乘法 交互稀疏矩阵和第一级嵌入(torch) 后面的features是embedding矩阵而不是嵌入后的结果 前面的是EU,EB
            # 如果增强类型是 MD 且不在测试阶段
            if self.conf["aug_type"] == "MD" and not test:
                # 获取对应的丢弃层
                mess_dropout = self.mess_dropout_dict[graph_type]
                # 应用丢弃操作
                features = mess_dropout(features)
            # 如果增强类型是 Noise 且不在测试阶段
            elif self.conf["aug_type"] == "Noise" and not test:
                # 生成随机噪声
                random_noise = torch.rand_like(features).to(self.device)
                # 获取对应的噪声参数
                eps = self.eps_dict[graph_type]
                # 添加噪声
                features += torch.sign(features) * F.normalize(random_noise, dim=-1) * eps

            # 对特征进行 L2 归一化
            all_features.append(F.normalize(features, p=2, dim=1))

        # 将每一层的特征堆叠起来，并乘以层融合权重
        all_features = torch.stack(all_features, 1) * layer_coef
        # 对每一层的特征进行求和
        all_features = torch.sum(all_features, dim=1)
        # 分离 A 特征和 B 特征
        A_feature, B_feature = torch.split(all_features, (A_feature.shape[0], B_feature.shape[0]), 0)

        return A_feature, B_feature

    # 进行图的聚合操作 ## indirect
    def aggregate(self, agg_graph, node_feature, graph_type, test):
        # 通过矩阵乘法进行聚合操作
        aggregated_feature = torch.matmul(agg_graph, node_feature)

        # 如果增强类型是 MD 且不在测试阶段
        if self.conf["aug_type"] == "MD" and not test:
            # 获取对应的丢弃层
            mess_dropout = self.mess_dropout_dict[graph_type]
            # 应用丢弃操作
            aggregated_feature = mess_dropout(aggregated_feature)
        # 如果增强类型是 Noise 且不在测试阶段
        elif self.conf["aug_type"] == "Noise" and not test:
            # 生成随机噪声
            random_noise = torch.rand_like(aggregated_feature).to(self.device)
            # 获取对应的噪声参数
            eps = self.eps_dict[graph_type]
            # 添加噪声
            aggregated_feature += torch.sign(aggregated_feature) * F.normalize(random_noise, dim=-1) * eps

        return aggregated_feature

    # 融合用户和捆绑包的特征
    def fuse_users_bundles_feature(self, users_feature, bundles_feature):
        # 将用户特征堆叠起来
        users_feature = torch.stack(users_feature, dim=0)
        # 将捆绑包特征堆叠起来
        bundles_feature = torch.stack(bundles_feature, dim=0)

        # 模态聚合，根据模态融合权重对用户特征进行加权求和
        users_rep = torch.sum(users_feature * self.modal_coefs, dim=0)
        # 模态聚合，根据模态融合权重对捆绑包特征进行加权求和
        bundles_rep = torch.sum(bundles_feature * self.modal_coefs, dim=0)

        return users_rep, bundles_rep

    # 获取多模态表示
    def get_multi_modal_representations(self, test=False):
        #  =============================  UB graph propagation  =============================
        if test:
            # 在测试阶段，使用无丢弃的传播图进行传播
            UB_users_feature, UB_bundles_feature = self.propagate(self.UB_propagation_graph_ori, self.users_feature, self.bundles_feature, "UB", self.UB_layer_coefs, test)
        else:
            # 在训练阶段，使用带有丢弃的传播图进行传播
            UB_users_feature, UB_bundles_feature = self.propagate(self.UB_propagation_graph, self.users_feature, self.bundles_feature, "UB", self.UB_layer_coefs, test)

        #  =============================  UI graph propagation  =============================
        if test:
            # 在测试阶段，使用无丢弃的传播图进行传播
            UI_users_feature, UI_items_feature = self.propagate(self.UI_propagation_graph_ori, self.users_feature, self.items_feature, "UI", self.UI_layer_coefs, test)
            # 在测试阶段，使用无丢弃的聚合图进行聚合
            UI_bundles_feature = self.aggregate(self.BI_aggregation_graph_ori, UI_items_feature, "BI", test)
        else:
            # 在训练阶段，使用带有丢弃的传播图进行传播
            UI_users_feature, UI_items_feature = self.propagate(self.UI_propagation_graph, self.users_feature, self.items_feature, "UI", self.UI_layer_coefs, test)
            # 在训练阶段，使用带有丢弃的聚合图进行聚合
            UI_bundles_feature = self.aggregate(self.BI_aggregation_graph, UI_items_feature, "BI", test)
        #  =============================  BI graph propagation  =============================
        if test:
            # 测试阶段使用无丢弃的传播图进行捆绑包 - 物品图的传播
            BI_bundles_feature, BI_items_feature = self.propagate(self.BI_propagation_graph_ori, self.bundles_feature, self.items_feature, "BI", self.BI_layer_coefs, test)
            # 测试阶段使用无丢弃的聚合图从物品特征聚合得到用户特征
            BI_users_feature = self.aggregate(self.UI_aggregation_graph_ori, BI_items_feature, "UI", test)
        else:
            # 训练阶段使用带丢弃的传播图进行捆绑包 - 物品图的传播
            BI_bundles_feature, BI_items_feature = self.propagate(self.BI_propagation_graph, self.bundles_feature, self.items_feature, "BI", self.BI_layer_coefs, test)
            # 训练阶段使用带丢弃的聚合图从物品特征聚合得到用户特征
            BI_users_feature = self.aggregate(self.UI_aggregation_graph, BI_items_feature, "UI", test)

        # 添加二次传播
        UI_users_feature_agg = self.aggregate(self.UB_aggregation_graph, UB_bundles_feature, "UI", test)
        BI_bundles_feature_agg = self.aggregate(self.BU_aggregation_graph, BI_users_feature, "BI", test)
        # 更新需要修改的嵌入
        users_feature_plus_agg = (UI_users_feature_agg + UI_users_feature)/2
        bundles_feature_plus_agg = (BI_bundles_feature_agg + BI_bundles_feature)/2
        # UI_users_feature = torch.sum(users_feature_plus_agg * , dim=0)
        # bundles_rep = torch.sum(bundles_feature * self.modal_coefs, dim=0)
        
        # # 收集三种图传播得到的用户特征
        # users_feature = [UB_users_feature, users_feature_plus_agg , BI_users_feature] 
        # # 收集三种图传播得到的捆绑包特征
        # bundles_feature = [UB_bundles_feature, bundles_feature_plus_agg , UI_bundles_feature]

        # 收集三种图传播得到的用户特征
        users_feature = [UB_users_feature, UI_users_feature, BI_users_feature]
        # 收集三种图传播得到的捆绑包特征
        bundles_feature = [UB_bundles_feature, UI_bundles_feature, BI_bundles_feature]

        ##Test 1 [UB_users_feature, UI_users_feature, UI_users_feature_agg] &[UB_bundles_feature, BI_bundles_feature,BI_bundles_feature_agg]
        ##Tets 2 [UB_users_feature, UI_users_feature_agg, BI_users_feature] &[UB_bundles_feature, BI_bundles_feature_agg,UI_bundles_feature] 不咋行
        ##Test 3 users_feature_plus_agg = (UI_users_feature_agg + UI_users_feature)/2 &  [UB_users_feature, users_feature_plus_agg , BI_users_feature]
        ##       bundles_feature_plus_agg = (BI_bundles_feature_agg + BI_bundles_feature)/2 & [UB_bundles_feature, bundles_feature_plus_agg , UI_bundles_feature]
        ##有不少提升
        # 融合不同图得到的用户和捆绑包特征
        users_rep, bundles_rep = self.fuse_users_bundles_feature(users_feature, bundles_feature)

        return users_rep, bundles_rep

    # 计算对比损失
    def cal_c_loss(self, pos, aug):
        # pos: [batch_size, :, emb_size]，正样本特征
        # aug: [batch_size, :, emb_size]，增强样本特征
        # 提取正样本的第一个特征
        pos = pos[:, 0, :]
        # 提取增强样本的第一个特征
        aug = aug[:, 0, :]

        # 对正样本特征进行 L2 归一化
        pos = F.normalize(pos, p=2, dim=1)
        # 对增强样本特征进行 L2 归一化
        aug = F.normalize(aug, p=2, dim=1)
        # 计算正样本和增强样本的相似度得分
        pos_score = torch.sum(pos * aug, dim=1)  # [batch_size]
        # 计算正样本和所有增强样本之间的相似度得分矩阵
        ttl_score = torch.matmul(pos, aug.permute(1, 0))  # [batch_size, batch_size]

        # 对正样本相似度得分应用指数函数并除以温度参数
        pos_score = torch.exp(pos_score / self.c_temp)  # [batch_size]
        # 对所有相似度得分矩阵应用指数函数并按行求和
        ttl_score = torch.sum(torch.exp(ttl_score / self.c_temp), axis=1)  # [batch_size]

        # 计算对比损失
        c_loss = - torch.mean(torch.log(pos_score / ttl_score))

        return c_loss

    # 计算总损失
    def cal_loss(self, users_feature, bundles_feature):
        # users_feature / bundles_feature: [bs, 1+neg_num, emb_size]
        # 计算用户特征和捆绑包特征的内积作为预测得分
        pred = torch.sum(users_feature * bundles_feature, 2)
        # 计算 BPR 损失
        bpr_loss = cal_bpr_loss(pred)

        # 计算用户视角的对比损失
        u_view_cl = self.cal_c_loss(users_feature, users_feature)
        # 计算捆绑包视角的对比损失
        b_view_cl = self.cal_c_loss(bundles_feature, bundles_feature)

        # 存储对比损失
        c_losses = [u_view_cl, b_view_cl]

        # 计算平均对比损失
        c_loss = sum(c_losses) / len(c_losses)

        return bpr_loss, c_loss

    # 前向传播函数
    def forward(self, batch, ED_drop=False):
        # 边缘丢弃可以按批次或按轮次进行，由训练循环控制
        if ED_drop:
            # 重新生成用户 - 捆绑包图的传播图
            self.UB_propagation_graph = self.get_propagation_graph(self.H_iub, self.conf["UB_ratio"])
            # 重新生成用户 - 物品图的传播图
            self.UI_propagation_graph = self.get_propagation_graph(self.ui_graph, self.conf["UI_ratio"])
            # 重新生成用户 - 物品图的聚合图
            self.UI_aggregation_graph = self.get_aggregation_graph(self.ui_graph, self.conf["UI_ratio"])
            # 重新生成捆绑包 - 物品图的传播图
            self.BI_propagation_graph = self.get_propagation_graph(self.bi_graph, self.conf["BI_ratio"])
            # 重新生成捆绑包 - 物品图的聚合图
            self.BI_aggregation_graph = self.get_aggregation_graph(self.bi_graph, self.conf["BI_ratio"])

        # users: [bs, 1]，批量中的用户索引
        # bundles: [bs, 1+neg_num]，批量中的捆绑包索引
        users, bundles = batch
        # 获取多模态的用户和捆绑包表示
        users_rep, bundles_rep = self.get_multi_modal_representations()

        # 根据用户索引获取用户表示，并扩展维度以匹配捆绑包数量
        users_embedding = users_rep[users].expand(-1, bundles.shape[1], -1)
        # 根据捆绑包索引获取捆绑包表示
        bundles_embedding = bundles_rep[bundles]

        # 计算 BPR 损失和对比损失
        bpr_loss, c_loss = self.cal_loss(users_embedding, bundles_embedding)

        return bpr_loss, c_loss

    # 评估函数
    def evaluate(self, propagate_result, users):
        # 从传播结果中分离用户特征和捆绑包特征
        users_feature, bundles_feature = propagate_result
        # 计算用户和捆绑包之间的得分矩阵
        scores = torch.mm(users_feature[users], bundles_feature.t())
        return scores

    def hyper_graph(self):
        device = self.device  # 获取设备信息

        # 构建超图关联矩阵
        H_iub = vstack([self.ui_graph, self.bi_graph], format='csr')  # 确保是 CSR 格式

        # 计算度矩阵
        epsilon = np.float32(1e-6)  # 使用 float32 数据类型
        D_viub = diags(np.sum(H_iub, axis=1).A1 + epsilon, dtype=np.float32)
        D_eiub = diags(np.sum(H_iub, axis=0).A1 + epsilon, dtype=np.float32)

        # 计算逆平方根
        D_viub_inv_sqrt = D_viub.power(-0.5)  # 计算逆平方根
        D_eiub_inv_sqrt = D_eiub.power(-0.5)

        # 归一化关联矩阵
        # 注意：稀疏矩阵的乘法需要确保操作的稀疏性
        H_normalized = D_viub_inv_sqrt @ H_iub @ D_eiub_inv_sqrt
        H_normalized = H_normalized @ H_iub.T @ D_viub_inv_sqrt

        # 阈值化处理以进一步稀疏化矩阵
        threshold = 1e-5  # 设置阈值
        H_normalized.data[np.abs(H_normalized.data) < threshold] = 0
        H_normalized.eliminate_zeros()  # 移除零元素

        # 转换为 PyTorch 稀疏张量
        H_normalized_tensor = torch.sparse_coo_tensor(
            torch.tensor(H_normalized.nonzero()),  # 稀疏矩阵的非零索引
            torch.tensor(H_normalized.data),       # 稀疏矩阵的非零值
            size=H_normalized.shape,               # 稀疏矩阵的形状
            device=device
        )

        return H_normalized_tensor

    def compare(self):
        H_iub = self.H_iub
        UB_propagation_graph = self.UB_propagation_graph

        # 维度对比
        print("H_iub shape:", H_iub.shape)
        print("UB_propagation_graph shape:", UB_propagation_graph.shape)

        # 数据类型对比
        print("H_iub dtype:", H_iub.dtype)
        print("UB_propagation_graph dtype:", UB_propagation_graph.dtype)

        # 稀疏/密集对比
        print("H_iub is sparse:", sp.issparse(H_iub))
        print("UB_propagation_graph is sparse:", sp.issparse(UB_propagation_graph))

        # 如果是稀疏矩阵，检查存储格式
        if sp.issparse(H_iub):
            print("H_iub format:", H_iub.format)
        if sp.issparse(UB_propagation_graph):
            print("UB_propagation_graph format:", UB_propagation_graph.format)<|MERGE_RESOLUTION|>--- conflicted
+++ resolved
@@ -124,18 +124,13 @@
         self.UB_aggregation_graph = self.get_aggregation_graph(self.ub_graph, self.conf["UB_ratio"])
         self.BU_aggregation_graph = torch.transpose(self.UB_aggregation_graph, 0, 1) ## 需要转置
         
-        # self.H_iub = self.hyper_graph()
-        # self.compare()
         # 如果增强类型是 MD，初始化模态丢弃层
         if self.conf['aug_type'] == 'MD':
             self.init_md_dropouts()
         # 如果增强类型是 Noise，初始化噪声参数
         elif self.conf['aug_type'] == "Noise":
             self.init_noise_eps()
-<<<<<<< HEAD
-            
-=======
->>>>>>> e4cecbc0
+
     # 初始化模态丢弃层
     def init_md_dropouts(self):
         # 初始化用户 - 捆绑包图的丢弃层
@@ -398,11 +393,6 @@
         # UI_users_feature = torch.sum(users_feature_plus_agg * , dim=0)
         # bundles_rep = torch.sum(bundles_feature * self.modal_coefs, dim=0)
         
-        # # 收集三种图传播得到的用户特征
-        # users_feature = [UB_users_feature, users_feature_plus_agg , BI_users_feature] 
-        # # 收集三种图传播得到的捆绑包特征
-        # bundles_feature = [UB_bundles_feature, bundles_feature_plus_agg , UI_bundles_feature]
-
         # 收集三种图传播得到的用户特征
         users_feature = [UB_users_feature, UI_users_feature, BI_users_feature]
         # 收集三种图传播得到的捆绑包特征
@@ -504,61 +494,4 @@
         users_feature, bundles_feature = propagate_result
         # 计算用户和捆绑包之间的得分矩阵
         scores = torch.mm(users_feature[users], bundles_feature.t())
-        return scores
-
-    def hyper_graph(self):
-        device = self.device  # 获取设备信息
-
-        # 构建超图关联矩阵
-        H_iub = vstack([self.ui_graph, self.bi_graph], format='csr')  # 确保是 CSR 格式
-
-        # 计算度矩阵
-        epsilon = np.float32(1e-6)  # 使用 float32 数据类型
-        D_viub = diags(np.sum(H_iub, axis=1).A1 + epsilon, dtype=np.float32)
-        D_eiub = diags(np.sum(H_iub, axis=0).A1 + epsilon, dtype=np.float32)
-
-        # 计算逆平方根
-        D_viub_inv_sqrt = D_viub.power(-0.5)  # 计算逆平方根
-        D_eiub_inv_sqrt = D_eiub.power(-0.5)
-
-        # 归一化关联矩阵
-        # 注意：稀疏矩阵的乘法需要确保操作的稀疏性
-        H_normalized = D_viub_inv_sqrt @ H_iub @ D_eiub_inv_sqrt
-        H_normalized = H_normalized @ H_iub.T @ D_viub_inv_sqrt
-
-        # 阈值化处理以进一步稀疏化矩阵
-        threshold = 1e-5  # 设置阈值
-        H_normalized.data[np.abs(H_normalized.data) < threshold] = 0
-        H_normalized.eliminate_zeros()  # 移除零元素
-
-        # 转换为 PyTorch 稀疏张量
-        H_normalized_tensor = torch.sparse_coo_tensor(
-            torch.tensor(H_normalized.nonzero()),  # 稀疏矩阵的非零索引
-            torch.tensor(H_normalized.data),       # 稀疏矩阵的非零值
-            size=H_normalized.shape,               # 稀疏矩阵的形状
-            device=device
-        )
-
-        return H_normalized_tensor
-
-    def compare(self):
-        H_iub = self.H_iub
-        UB_propagation_graph = self.UB_propagation_graph
-
-        # 维度对比
-        print("H_iub shape:", H_iub.shape)
-        print("UB_propagation_graph shape:", UB_propagation_graph.shape)
-
-        # 数据类型对比
-        print("H_iub dtype:", H_iub.dtype)
-        print("UB_propagation_graph dtype:", UB_propagation_graph.dtype)
-
-        # 稀疏/密集对比
-        print("H_iub is sparse:", sp.issparse(H_iub))
-        print("UB_propagation_graph is sparse:", sp.issparse(UB_propagation_graph))
-
-        # 如果是稀疏矩阵，检查存储格式
-        if sp.issparse(H_iub):
-            print("H_iub format:", H_iub.format)
-        if sp.issparse(UB_propagation_graph):
-            print("UB_propagation_graph format:", UB_propagation_graph.format)+        return scores